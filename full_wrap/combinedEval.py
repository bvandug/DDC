--- conflicted
+++ resolved
@@ -5,13 +5,8 @@
 
 def evaluate_full_metrics(
     model, env, n_episodes=5,
-<<<<<<< HEAD
-    target_value=0.0, tolerance=0.01,
-    stable_duration=0.5, sim_timestep=0.01
-=======
     target_value=0.0, tolerance=0.1,
     stable_duration=0.1, sim_timestep=0.01
->>>>>>> ad6bb7b6
 ):
     all_rewards = []
     stabilisation_times = []
@@ -102,11 +97,7 @@
         model, env,
         n_episodes=5,
         target_value=0.0,
-<<<<<<< HEAD
-        tolerance=0.01, 
-=======
         tolerance=0.1,
->>>>>>> ad6bb7b6
         stable_duration=0.5,
         sim_timestep=0.01
     )
